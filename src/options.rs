--- conflicted
+++ resolved
@@ -7,17 +7,12 @@
     .args(&["chain-argument", "signet", "regtest", "testnet"]),
 ))]
 pub(crate) struct Options {
-<<<<<<< HEAD
   #[clap(long, help = "Load Litecoin Core data dir from <LITECOIN_DATA_DIR>.")]
   pub(crate) litecoin_data_dir: Option<PathBuf>,
-=======
-  #[clap(long, help = "Load Bitcoin Core data dir from <BITCOIN_DATA_DIR>.")]
-  pub(crate) bitcoin_data_dir: Option<PathBuf>,
   #[clap(long, help = "Authenticate to Bitcoin Core RPC with <RPC_PASS>.")]
   pub(crate) bitcoin_rpc_pass: Option<String>,
   #[clap(long, help = "Authenticate to Bitcoin Core RPC as <RPC_USER>.")]
   pub(crate) bitcoin_rpc_user: Option<String>,
->>>>>>> 950740ae
   #[clap(
     long = "chain",
     arg_enum,
@@ -100,21 +95,12 @@
       litecoin_data_dir.clone()
     } else if cfg!(target_os = "linux") {
       dirs::home_dir()
-<<<<<<< HEAD
-        .ok_or_else(|| anyhow!("failed to retrieve home dir"))?
+        .ok_or_else(|| anyhow!("failed to get cookie file path: could not get home dir"))?
         .join(".litecoin")
     } else {
       dirs::data_dir()
-        .ok_or_else(|| anyhow!("failed to retrieve data dir"))?
+        .ok_or_else(|| anyhow!("failed to get cookie file path: could not get data dir"))?
         .join("Litecoin")
-=======
-        .ok_or_else(|| anyhow!("failed to get cookie file path: could not get home dir"))?
-        .join(".bitcoin")
-    } else {
-      dirs::data_dir()
-        .ok_or_else(|| anyhow!("failed to get cookie file path: could not get data dir"))?
-        .join("Bitcoin")
->>>>>>> 950740ae
     };
 
     let path = self.chain().join_with_data_dir(&path);
@@ -206,23 +192,9 @@
   pub(crate) fn bitcoin_rpc_client(&self) -> Result<Client> {
     let rpc_url = self.rpc_url();
 
-<<<<<<< HEAD
-    log::info!(
-      "Connecting to Litecoin Core RPC server at {rpc_url} using credentials from `{}`",
-      cookie_file.display()
-    );
-
-    let client =
-      Client::new(&rpc_url, Auth::CookieFile(cookie_file.clone())).with_context(|| {
-        format!(
-          "failed to connect to Litecoin Core RPC at {rpc_url} using cookie file {}",
-          cookie_file.display()
-        )
-      })?;
-=======
     let auth = self.auth()?;
 
-    log::info!("Connecting to Bitcoin Core at {}", self.rpc_url());
+    log::info!("Connecting to Litecoin Core at {}", self.rpc_url());
 
     if let Auth::CookieFile(cookie_file) = &auth {
       log::info!(
@@ -232,8 +204,7 @@
     }
 
     let client = Client::new(&rpc_url, auth)
-      .with_context(|| format!("failed to connect to Bitcoin Core RPC at {rpc_url}"))?;
->>>>>>> 950740ae
+      .with_context(|| format!("failed to connect to Litecoin Core RPC at {rpc_url}"))?;
 
     let rpc_chain = match client.get_blockchain_info()?.chain.as_str() {
       "main" => Chain::Mainnet,
