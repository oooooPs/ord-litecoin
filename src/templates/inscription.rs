--- conflicted
+++ resolved
@@ -57,13 +57,6 @@
         <dl>
           <dt>id</dt>
           <dd class=monospace>1{64}i1</dd>
-<<<<<<< HEAD
-          <dt>address</dt>
-          <dd class=monospace>ltc1qw508d6qejxtdg4y5r3zarvary0c5xw7kgmn4n9</dd>
-          <dt>output value</dt>
-          <dd>1</dd>
-=======
->>>>>>> 950740ae
           <dt>preview</dt>
           <dd><a href=/preview/1{64}i1>link</a></dd>
           <dt>content</dt>
@@ -119,7 +112,7 @@
         <dl>
           .*
           <dt>address</dt>
-          <dd class=monospace>bc1qw508d6qejxtdg4y5r3zarvary0c5xw7kv8f3t4</dd>
+          <dd class=monospace>ltc1qw508d6qejxtdg4y5r3zarvary0c5xw7kgmn4n9</dd>
           <dt>output value</dt>
           <dd>1</dd>
           .*
